# src/batch/daily_processor.py
import pandas as pd
import numpy as np
from datetime import datetime, timedelta
import json
from pathlib import Path
import logging
<<<<<<< HEAD
import requests
=======
from google.cloud import bigquery
import os
>>>>>>> 8435f8c9

# Set up logging
logging.basicConfig(
    level=logging.INFO,
    format='%(asctime)s - %(levelname)s - %(message)s',
    handlers=[
        logging.FileHandler('docs/batch_processing.log'),
        logging.StreamHandler()
    ]
)
logger = logging.getLogger(__name__)


class EcommerceBatchProcessor:
    """
<<<<<<< HEAD
    Enhanced batch processor for e-commerce analytics
    Handles daily/historical data processing with ML integration
    """
    
    def __init__(self, data_path='data/OnlineRetail.csv', ml_api_url='http://localhost:5001'):
        self.data_path = data_path
        self.ml_api_url = ml_api_url
=======
    BigQuery-powered batch processor for e-commerce analytics
    Handles daily/historical data processing with robust error handling
    """
    
    def __init__(self, project_id='ecommerce-analytics-462115', dataset_id='ecommerce_data', table_id='historical_orders'):
        self.project_id = project_id
        self.dataset_id = dataset_id
        self.table_id = table_id
        self.table_ref = f"{project_id}.{dataset_id}.{table_id}"
        self.client = None
>>>>>>> 8435f8c9
        self.df = None
        self.processed_metrics = {}
        self.ml_available = False
        self.check_ml_availability()
        
    def check_ml_availability(self):
        """Check if ML API is available for predictions"""
        try:
            response = requests.get(f"{self.ml_api_url}/health", timeout=3)
            if response.status_code == 200:
                self.ml_available = True
                logger.info("✅ ML API is available for predictions")
            else:
                logger.info(f"⚠️ ML API responded with status {response.status_code}")
        except requests.exceptions.RequestException:
            logger.info("ℹ️ ML API not available - proceeding without ML predictions")
        
    def initialize_bigquery_client(self):
        """Initialize BigQuery client with authentication"""
        try:
            # Initialize BigQuery client
            self.client = bigquery.Client(project=self.project_id)
            logger.info(f"BigQuery client initialized for project: {self.project_id}")
            
            # Test connection by listing datasets
            datasets = list(self.client.list_datasets())
            logger.info(f"Found {len(datasets)} datasets in project")
            
            return True
            
        except Exception as e:
            logger.error(f"Error initializing BigQuery client: {e}")
            logger.error("Make sure GOOGLE_APPLICATION_CREDENTIALS is set and points to your service account key")
            return False
    
    def load_data_from_bigquery(self, limit=None):
        """Load and prepare the dataset from BigQuery"""
        if not self.client:
            logger.error("BigQuery client not initialized. Call initialize_bigquery_client() first.")
            return False
            
        try:
            logger.info(f"Loading e-commerce dataset from BigQuery table: {self.table_ref}")
            
            # Construct query with optional limit for testing
            limit_clause = f"LIMIT {limit}" if limit else ""
            
            query = f"""
            SELECT 
                InvoiceNo,
                StockCode,
                Description,
                Quantity,
                InvoiceDate,
                UnitPrice,
                CustomerID,
                Country
            FROM `{self.table_ref}`
            WHERE 
                Quantity > 0 
                AND UnitPrice > 0
                AND CustomerID IS NOT NULL
                AND InvoiceDate IS NOT NULL
            ORDER BY InvoiceDate DESC
            {limit_clause}
            """
            
            logger.info("Executing BigQuery query...")
            self.df = self.client.query(query).to_dataframe()
            
            if self.df.empty:
                logger.warning("No data returned from BigQuery query")
                return False
            
            # Feature engineering
            self.df['Revenue'] = self.df['Quantity'] * self.df['UnitPrice']
            self.df['InvoiceDate'] = pd.to_datetime(self.df['InvoiceDate'])
            self.df['Date'] = self.df['InvoiceDate'].dt.date
            self.df['Hour'] = self.df['InvoiceDate'].dt.hour
            self.df['DayOfWeek'] = self.df['InvoiceDate'].dt.dayofweek
            self.df['Month'] = self.df['InvoiceDate'].dt.month
            self.df['Year'] = self.df['InvoiceDate'].dt.year
            
            logger.info(f"Dataset loaded from BigQuery: {len(self.df):,} clean transactions")
            logger.info(f"Date range: {self.df['InvoiceDate'].min()} to {self.df['InvoiceDate'].max()}")
            logger.info(f"Total revenue: £{self.df['Revenue'].sum():,.2f}")
            
            return True
            
        except Exception as e:
            logger.error(f"Error loading data from BigQuery: {e}")
            return False
    
<<<<<<< HEAD
    def get_ml_prediction(self, order_data):
        """Get ML prediction for an order"""
        if not self.ml_available:
            return None
            
        try:
            prediction_request = {
                'quantity': int(order_data.get('Quantity', 1)),
                'unit_price': float(order_data.get('UnitPrice', 0)),
                'hour': int(order_data.get('Hour', 12)),
                'day_of_week': int(order_data.get('DayOfWeek', 1))
            }
            
            response = requests.post(
                f"{self.ml_api_url}/predict",
                json=prediction_request,
                timeout=3
            )
            
            if response.status_code == 200:
                result = response.json()
                return result.get('predicted_revenue', 0)
            
        except Exception as e:
            logger.debug(f"ML prediction failed: {e}")
            
        return None
    
    def process_daily_metrics(self, target_date=None, include_ml=True, ml_sample_size=50):
        """
        Process daily business metrics with optional ML predictions
        
        Args:
            target_date: Date to process (None for most recent)
            include_ml: Whether to include ML predictions
            ml_sample_size: Number of orders to sample for ML predictions
=======
    def load_data_sample_for_testing(self):
        """Load a small sample from BigQuery for testing purposes"""
        logger.info("Loading sample data for testing...")
        return self.load_data_from_bigquery(limit=10000)
    
    def process_daily_metrics(self, target_date=None):
        """
        Process daily business metrics from BigQuery data
        If target_date is None, processes the most recent date
>>>>>>> 8435f8c9
        """
        if self.df is None:
            logger.error("Data not loaded. Call load_data_from_bigquery() first.")
            return None
            
        if target_date is None:
            # Get the most recent date in dataset
            target_date = self.df['Date'].max()
        
        logger.info(f"Processing metrics for {target_date}")
        
        # Filter data for target date
        daily_data = self.df[self.df['Date'] == target_date]
        
        if daily_data.empty:
            logger.warning(f"No data found for {target_date}")
            return None
        
        # Calculate daily metrics
        metrics = {
            'date': str(target_date),
            'total_orders': len(daily_data),
            'total_revenue': round(daily_data['Revenue'].sum(), 2),
            'unique_customers': daily_data['CustomerID'].nunique(),
            'unique_products': daily_data['StockCode'].nunique(),
            'avg_order_value': round(daily_data['Revenue'].mean(), 2),
            'total_quantity': int(daily_data['Quantity'].sum()),
            'countries_served': daily_data['Country'].nunique(),
            'peak_hour': int(daily_data.groupby('Hour')['Revenue'].sum().idxmax()),
            'peak_hour_revenue': round(daily_data.groupby('Hour')['Revenue'].sum().max(), 2)
        }
        
        # Top performers for the day
        top_customers = daily_data.groupby('CustomerID')['Revenue'].sum().sort_values(ascending=False).head(3)
        top_products = daily_data.groupby('StockCode')['Revenue'].sum().sort_values(ascending=False).head(3)
        top_countries = daily_data.groupby('Country')['Revenue'].sum().sort_values(ascending=False).head(3)
        
        metrics['top_customers'] = [
            {'customer_id': int(cid), 'revenue': round(rev, 2)} 
            for cid, rev in top_customers.items()
        ]
        
        metrics['top_products'] = [
            {'product_code': code, 'revenue': round(rev, 2)} 
            for code, rev in top_products.items()
        ]
        
        metrics['top_countries'] = [
            {'country': country, 'revenue': round(rev, 2)} 
            for country, rev in top_countries.items()
        ]
        
        # Add ML predictions if available and requested
        if include_ml and self.ml_available:
            ml_metrics = self.add_ml_predictions(daily_data, ml_sample_size)
            metrics.update(ml_metrics)
        elif include_ml and not self.ml_available:
            metrics['ml_status'] = 'ML API not available'
            logger.info("💡 Start ML API with: python src/ml/prediction_api.py")
        
        self.processed_metrics = metrics
        logger.info(f"Daily metrics processed: {metrics['total_orders']} orders, £{metrics['total_revenue']}")
        
        return metrics
    
<<<<<<< HEAD
    def add_ml_predictions(self, daily_data, sample_size=50):
        """Add ML predictions to daily processing"""
        logger.info(f"Adding ML predictions (sample size: {sample_size})")
        
        # Sample data to avoid overwhelming the API
        if len(daily_data) > sample_size:
            sample_data = daily_data.sample(n=sample_size, random_state=42)
        else:
            sample_data = daily_data
        
        predictions = []
        successful_predictions = 0
        
        for _, row in sample_data.iterrows():
            order_data = {
                'Quantity': row['Quantity'],
                'UnitPrice': row['UnitPrice'],
                'Hour': row['Hour'],
                'DayOfWeek': row['DayOfWeek']
            }
            
            predicted_revenue = self.get_ml_prediction(order_data)
            actual_revenue = row['Revenue']
            
            if predicted_revenue is not None:
                accuracy = (1 - abs(actual_revenue - predicted_revenue) / actual_revenue) * 100 if actual_revenue > 0 else 0
                predictions.append({
                    'invoice_no': row['InvoiceNo'],
                    'actual_revenue': round(actual_revenue, 2),
                    'predicted_revenue': round(predicted_revenue, 2),
                    'accuracy': round(accuracy, 2)
                })
                successful_predictions += 1
        
        # Calculate ML metrics
        ml_metrics = {}
        if predictions:
            total_actual = sum(p['actual_revenue'] for p in predictions)
            total_predicted = sum(p['predicted_revenue'] for p in predictions)
            avg_accuracy = sum(p['accuracy'] for p in predictions) / len(predictions)
            
            ml_metrics = {
                'ml_predictions': {
                    'sample_size': len(sample_data),
                    'successful_predictions': successful_predictions,
                    'success_rate': round((successful_predictions / len(sample_data)) * 100, 2),
                    'avg_accuracy': round(avg_accuracy, 2),
                    'total_actual_revenue': round(total_actual, 2),
                    'total_predicted_revenue': round(total_predicted, 2),
                    'prediction_difference': round(total_predicted - total_actual, 2),
                    'sample_predictions': predictions[:5]  # Show first 5 for review
                }
            }
            
            logger.info(f"ML predictions: {successful_predictions}/{len(sample_data)} successful, {avg_accuracy:.1f}% avg accuracy")
        else:
            ml_metrics = {'ml_predictions': {'error': 'No successful predictions'}}
            
        return ml_metrics
=======
    def run_advanced_bigquery_analytics(self):
        """Run advanced analytics directly in BigQuery for better performance - FIXED VERSION"""
        if not self.client:
            logger.error("BigQuery client not initialized.")
            return None
            
        logger.info("Running advanced analytics in BigQuery...")
        
        try:
            # Fixed analytics query - separate queries instead of problematic UNION
            
            # Query 1: Daily trends
            daily_query = f"""
            SELECT 
                DATE(InvoiceDate) as order_date,
                COUNT(*) as total_orders,
                ROUND(SUM(Quantity * UnitPrice), 2) as total_revenue,
                COUNT(DISTINCT CustomerID) as unique_customers,
                COUNT(DISTINCT StockCode) as unique_products,
                ROUND(AVG(Quantity * UnitPrice), 2) as avg_order_value
            FROM `{self.table_ref}`
            WHERE 
                Quantity > 0 
                AND UnitPrice > 0
                AND CustomerID IS NOT NULL
            GROUP BY DATE(InvoiceDate)
            ORDER BY order_date DESC
            LIMIT 7
            """
            
            logger.info("Executing daily trends query...")
            daily_results = self.client.query(daily_query).to_dataframe()
            
            # Query 2: Customer segments  
            segment_query = f"""
            WITH customer_metrics AS (
                SELECT 
                    CustomerID,
                    SUM(Quantity * UnitPrice) as total_revenue,
                    COUNT(DISTINCT InvoiceNo) as order_frequency
                FROM `{self.table_ref}`
                WHERE 
                    Quantity > 0 
                    AND UnitPrice > 0
                    AND CustomerID IS NOT NULL
                GROUP BY CustomerID
            )
            SELECT 
                CASE 
                    WHEN total_revenue >= 2000 THEN 'VIP'
                    WHEN total_revenue >= 1000 THEN 'High Value'
                    WHEN total_revenue >= 200 THEN 'Medium Value'
                    ELSE 'Low Value'
                END as customer_segment,
                COUNT(*) as customer_count,
                ROUND(AVG(total_revenue), 2) as avg_revenue,
                ROUND(AVG(order_frequency), 2) as avg_order_frequency
            FROM customer_metrics
            GROUP BY customer_segment
            ORDER BY avg_revenue DESC
            """
            
            logger.info("Executing customer segmentation query...")
            segment_results = self.client.query(segment_query).to_dataframe()
            
            # Query 3: Product performance
            product_query = f"""
            SELECT 
                StockCode,
                ANY_VALUE(Description) as product_name,
                SUM(Quantity) as total_quantity_sold,
                ROUND(SUM(Quantity * UnitPrice), 2) as total_revenue,
                COUNT(DISTINCT CustomerID) as unique_customers,
                COUNT(DISTINCT InvoiceNo) as total_orders
            FROM `{self.table_ref}`
            WHERE 
                Quantity > 0 
                AND UnitPrice > 0
                AND CustomerID IS NOT NULL
            GROUP BY StockCode
            ORDER BY total_revenue DESC
            LIMIT 10
            """
            
            logger.info("Executing product performance query...")
            product_results = self.client.query(product_query).to_dataframe()
            
            # Process results
            analytics_results = {
                'daily_trends': [],
                'customer_segments': {},
                'top_products': [],
                'summary': {
                    'total_days_analyzed': len(daily_results),
                    'customer_segments_identified': len(segment_results),
                    'top_products_analyzed': len(product_results)
                }
            }
            
            # Process daily trends
            for _, row in daily_results.iterrows():
                analytics_results['daily_trends'].append({
                    'date': str(row['order_date']),
                    'revenue': float(row['total_revenue']),
                    'orders': int(row['total_orders']),
                    'customers': int(row['unique_customers']),
                    'products': int(row['unique_products']),
                    'avg_order_value': float(row['avg_order_value'])
                })
            
            # Process customer segments
            for _, row in segment_results.iterrows():
                analytics_results['customer_segments'][row['customer_segment']] = {
                    'customer_count': int(row['customer_count']),
                    'avg_revenue': float(row['avg_revenue']),
                    'avg_order_frequency': float(row['avg_order_frequency'])
                }
            
            # Process top products
            for _, row in product_results.iterrows():
                analytics_results['top_products'].append({
                    'stock_code': row['StockCode'],
                    'product_name': row['product_name'][:50] if row['product_name'] else 'Unknown',
                    'total_quantity': int(row['total_quantity_sold']),
                    'total_revenue': float(row['total_revenue']),
                    'unique_customers': int(row['unique_customers']),
                    'total_orders': int(row['total_orders'])
                })
            
            logger.info("Advanced BigQuery analytics completed successfully")
            logger.info(f"✅ Processed {len(analytics_results['daily_trends'])} days of trends")
            logger.info(f"✅ Identified {len(analytics_results['customer_segments'])} customer segments")
            logger.info(f"✅ Analyzed {len(analytics_results['top_products'])} top products")
            
            # Log some interesting insights
            if analytics_results['daily_trends']:
                latest_day = analytics_results['daily_trends'][0]
                logger.info(f"📊 Latest day revenue: £{latest_day['revenue']:,} from {latest_day['orders']:,} orders")
            
            if analytics_results['customer_segments']:
                vip_segment = analytics_results['customer_segments'].get('VIP')
                if vip_segment:
                    logger.info(f"👑 VIP customers: {vip_segment['customer_count']} (avg £{vip_segment['avg_revenue']:,.2f})")
            
            return analytics_results
            
        except Exception as e:
            logger.error(f"Error running BigQuery analytics: {e}")
            import traceback
            logger.error(traceback.format_exc())
            return None
>>>>>>> 8435f8c9
    
    def process_weekly_trends(self):
        """Process weekly trend analysis"""
        if self.df is None:
            logger.error("Data not loaded. Call load_data_from_bigquery() first.")
            return None
            
        logger.info("Processing weekly trends...")
        
        # Get last 7 days of data
        latest_date = self.df['Date'].max()
        week_start = latest_date - timedelta(days=6)
        week_data = self.df[self.df['Date'] >= week_start]
        
        # Daily trends
        daily_trends = week_data.groupby('Date').agg({
            'Revenue': 'sum',
            'InvoiceNo': 'count',
            'CustomerID': 'nunique'
        }).round(2)
        
        trends = {
            'week_start': str(week_start),
            'week_end': str(latest_date),
            'total_weekly_revenue': round(week_data['Revenue'].sum(), 2),
            'daily_trends': [
                {
                    'date': str(date),
                    'revenue': float(row['Revenue']),
                    'orders': int(row['InvoiceNo']),
                    'customers': int(row['CustomerID'])
                }
                for date, row in daily_trends.iterrows()
            ],
            'revenue_growth': self._calculate_growth_rate(daily_trends['Revenue']),
            'order_growth': self._calculate_growth_rate(daily_trends['InvoiceNo'])
        }
        
        logger.info(f"Weekly trends processed: £{trends['total_weekly_revenue']} total revenue")
        return trends
    
    def process_customer_segmentation(self):
        """Process customer segmentation analysis"""
        if self.df is None:
            logger.error("Data not loaded. Call load_data_from_bigquery() first.")
            return None
            
        logger.info("Processing customer segmentation...")
        
        # Customer lifetime metrics
        customer_metrics = self.df.groupby('CustomerID').agg({
            'Revenue': 'sum',
            'InvoiceNo': 'nunique',
            'Quantity': 'sum',
            'InvoiceDate': ['min', 'max']
        }).round(2)
        
        customer_metrics.columns = ['total_revenue', 'order_frequency', 'total_quantity', 'first_order', 'last_order']
        customer_metrics['days_active'] = (customer_metrics['last_order'] - customer_metrics['first_order']).dt.days
        
        # Customer segments based on revenue
        revenue_quantiles = customer_metrics['total_revenue'].quantile([0.33, 0.67, 0.95])
        
        def categorize_customer(revenue):
            if revenue >= revenue_quantiles[0.95]:
                return 'VIP'
            elif revenue >= revenue_quantiles[0.67]:
                return 'High Value'
            elif revenue >= revenue_quantiles[0.33]:
                return 'Medium Value'
            else:
                return 'Low Value'
        
        customer_metrics['segment'] = customer_metrics['total_revenue'].apply(categorize_customer)
        segment_summary = customer_metrics.groupby('segment').agg({
            'total_revenue': ['count', 'sum', 'mean'],
            'order_frequency': 'mean'
        }).round(2)
        
        segmentation = {
            'total_customers': len(customer_metrics),
            'segments': {
                segment: {
                    'customer_count': int(data[('total_revenue', 'count')]),
                    'total_revenue': float(data[('total_revenue', 'sum')]),
                    'avg_revenue_per_customer': float(data[('total_revenue', 'mean')]),
                    'avg_order_frequency': float(data[('order_frequency', 'mean')])
                }
                for segment, data in segment_summary.iterrows()
            }
        }
        
        logger.info(f"Customer segmentation complete: {len(customer_metrics)} customers analyzed")
        return segmentation
    
    def _calculate_growth_rate(self, series):
        """Calculate growth rate for a time series"""
        if len(series) < 2:
            return 0.0
        return round(((series.iloc[-1] - series.iloc[0]) / series.iloc[0]) * 100, 2)
    
    def save_results_to_bigquery(self, output_table_suffix='processed_metrics'):
        """Save processed results back to BigQuery"""
        if not self.client or not self.processed_metrics:
            logger.error("No processed metrics to save or BigQuery client not initialized")
            return False
            
        try:
            # Create output table name
            output_table = f"{self.dataset_id}.{output_table_suffix}"
            
            # Convert metrics to DataFrame
            metrics_df = pd.DataFrame([self.processed_metrics])
            metrics_df['processing_timestamp'] = datetime.now()
            
            # Configure job
            job_config = bigquery.LoadJobConfig(
                write_disposition="WRITE_APPEND",  # Append to existing table
                autodetect=True  # Auto-detect schema
            )
            
            # Load data to BigQuery
            job = self.client.load_table_from_dataframe(
                metrics_df, 
                f"{self.project_id}.{output_table}", 
                job_config=job_config
            )
            
            job.result()  # Wait for job to complete
            
            logger.info(f"Metrics saved to BigQuery table: {output_table}")
            return True
            
        except Exception as e:
            logger.error(f"Error saving results to BigQuery: {e}")
            return False
    
    def save_results(self, output_dir='data/processed'):
        """Save processed results to files (fallback method)"""
        Path(output_dir).mkdir(exist_ok=True)
        timestamp = datetime.now().strftime('%Y%m%d_%H%M%S')
        
        if self.processed_metrics:
            # Save daily metrics
            daily_file = f"{output_dir}/daily_metrics_{timestamp}.json"
            with open(daily_file, 'w') as f:
                json.dump(self.processed_metrics, f, indent=2)
            logger.info(f"Daily metrics saved to {daily_file}")
        
        # Save weekly trends
        weekly_trends = self.process_weekly_trends()
        if weekly_trends:
            weekly_file = f"{output_dir}/weekly_trends_{timestamp}.json"
            with open(weekly_file, 'w') as f:
                json.dump(weekly_trends, f, indent=2)
            logger.info(f"Weekly trends saved to {weekly_file}")
        
        # Save customer segmentation
        customer_seg = self.process_customer_segmentation()
        if customer_seg:
            seg_file = f"{output_dir}/customer_segmentation_{timestamp}.json"
            with open(seg_file, 'w') as f:
                json.dump(customer_seg, f, indent=2)
            logger.info(f"Customer segmentation saved to {seg_file}")
    
    def generate_daily_report(self):
        """Generate a comprehensive daily report with ML insights"""
        if not self.processed_metrics:
            logger.error("No processed metrics available. Run process_daily_metrics() first.")
            return
            
        print("\n" + "="*50)
<<<<<<< HEAD
        print("🏪 DAILY E-COMMERCE ANALYTICS REPORT")
=======
        print("DAILY E-COMMERCE ANALYTICS REPORT (BigQuery)")
>>>>>>> 8435f8c9
        print("="*50)
        
        metrics = self.processed_metrics
        print(f"📅 Date: {metrics['date']}")
        print(f"💰 Total Revenue: £{metrics['total_revenue']:,}")
        print(f"📦 Total Orders: {metrics['total_orders']:,}")
        print(f"👥 Unique Customers: {metrics['unique_customers']:,}")
        print(f"🛍️  Unique Products: {metrics['unique_products']:,}")
        print(f"💳 Avg Order Value: £{metrics['avg_order_value']}")
        print(f"📦 Total Quantity: {metrics['total_quantity']:,}")
        print(f"🌍 Countries Served: {metrics['countries_served']}")
        print(f"⏰ Peak Hour: {metrics['peak_hour']:02d}:00 (£{metrics['peak_hour_revenue']})")
        
        print(f"\n🏆 TOP PERFORMERS:")
        print("Top Customers:")
        for i, customer in enumerate(metrics['top_customers'], 1):
            print(f"  {i}. Customer {customer['customer_id']}: £{customer['revenue']}")
        
        print("Top Products:")
        for i, product in enumerate(metrics['top_products'], 1):
            print(f"  {i}. {product['product_code']}: £{product['revenue']}")
        
        print("Top Countries:")
        for i, country in enumerate(metrics['top_countries'], 1):
            print(f"  {i}. {country['country']}: £{country['revenue']}")
        
        # ML Predictions Section
        if 'ml_predictions' in metrics:
            ml_data = metrics['ml_predictions']
            print(f"\n🤖 ML PREDICTION INSIGHTS:")
            print("-" * 30)
            
            if 'error' not in ml_data:
                print(f"📊 Sample Size: {ml_data['sample_size']} orders")
                print(f"✅ Success Rate: {ml_data['success_rate']}%")
                print(f"🎯 Avg Accuracy: {ml_data['avg_accuracy']:.1f}%")
                print(f"💰 Predicted vs Actual: £{ml_data['total_predicted_revenue']} vs £{ml_data['total_actual_revenue']}")
                
                diff = ml_data['prediction_difference']
                print(f"📈 Prediction Difference: £{diff:+.2f}")
                
                if 'sample_predictions' in ml_data:
                    print(f"\n🔍 Sample Predictions:")
                    for i, pred in enumerate(ml_data['sample_predictions'][:3], 1):
                        print(f"  {i}. {pred['invoice_no']}: £{pred['actual_revenue']} → £{pred['predicted_revenue']} ({pred['accuracy']:.1f}% accuracy)")
            else:
                print("❌ ML predictions not available")
        elif 'ml_status' in metrics:
            print(f"\n🤖 ML STATUS: {metrics['ml_status']}")
        
        print("="*50 + "\n")

    def generate_advanced_analytics_report(self, analytics_results):
        """Generate a comprehensive analytics report from BigQuery results"""
        if not analytics_results:
            logger.error("No analytics results available.")
            return
            
        print("\n" + "="*60)
        print("ADVANCED E-COMMERCE ANALYTICS REPORT (BigQuery)")
        print("="*60)
        
        # Daily trends summary
        if analytics_results.get('daily_trends'):
            print(f"\n📈 DAILY TRENDS (Last {len(analytics_results['daily_trends'])} Days):")
            total_revenue = sum(day['revenue'] for day in analytics_results['daily_trends'])
            total_orders = sum(day['orders'] for day in analytics_results['daily_trends'])
            
            print(f"   Total Revenue: £{total_revenue:,.2f}")
            print(f"   Total Orders: {total_orders:,}")
            print(f"   Average Daily Revenue: £{total_revenue / len(analytics_results['daily_trends']):,.2f}")
            
            print(f"\n   Recent Days:")
            for day in analytics_results['daily_trends'][:3]:
                print(f"     {day['date']}: £{day['revenue']:,} ({day['orders']:,} orders, {day['customers']:,} customers)")
        
        # Customer segments
        if analytics_results.get('customer_segments'):
            print(f"\n👥 CUSTOMER SEGMENTATION:")
            for segment, data in analytics_results['customer_segments'].items():
                print(f"   {segment}: {data['customer_count']:,} customers")
                print(f"     Avg Revenue: £{data['avg_revenue']:,.2f}")
                print(f"     Avg Orders: {data['avg_order_frequency']:.1f}")
        
        # Top products
        if analytics_results.get('top_products'):
            print(f"\n🏆 TOP PERFORMING PRODUCTS:")
            for i, product in enumerate(analytics_results['top_products'][:5], 1):
                print(f"   {i}. {product['stock_code']}: £{product['total_revenue']:,}")
                print(f"      {product['total_quantity']:,} units sold to {product['unique_customers']:,} customers")
        
        print("="*60 + "\n")


def main():
<<<<<<< HEAD
    """Main batch processing function with enhanced ML integration"""
    print("🚀 Starting Enhanced E-Commerce Batch Processing...")
    print("=" * 60)
=======
    """Main batch processing function with BigQuery integration"""
    print("Starting E-Commerce Batch Processing with BigQuery...")
>>>>>>> 8435f8c9
    
    # Initialize processor
    processor = EcommerceBatchProcessor()
    
<<<<<<< HEAD
    # Load data
    if not processor.load_data():
        print("❌ Failed to load data. Exiting.")
        return
    
    # Process daily metrics with ML integration
    print("\n📊 Processing daily metrics with ML integration...")
    metrics = processor.process_daily_metrics(include_ml=True, ml_sample_size=50)
    
    if metrics:
        processor.generate_daily_report()
    
    # Save all results
    print("\n💾 Saving results...")
    processor.save_results()
    
    print("\n✅ Enhanced batch processing completed successfully!")
    print("📁 Check data/processed/ for output files")
    print("📋 Check docs/batch_processing.log for detailed logs")
=======
    # Initialize BigQuery client
    if not processor.initialize_bigquery_client():
        print("Failed to initialize BigQuery client. Exiting.")
        print("Make sure:")
        print("1. GOOGLE_APPLICATION_CREDENTIALS environment variable is set")
        print("2. Service account key file exists and has BigQuery permissions")
        print("3. Project ID and dataset exist in BigQuery")
        return
    
    # Load data from BigQuery
    print("Loading data from BigQuery...")
    if not processor.load_data_from_bigquery():
        print("Failed to load data from BigQuery. Trying sample data...")
        if not processor.load_data_sample_for_testing():
            print("Failed to load any data. Exiting.")
            return
    
    # Process daily metrics
    metrics = processor.process_daily_metrics()
    if metrics:
        processor.generate_daily_report()
    
    # Run advanced BigQuery analytics
    print("\nRunning advanced BigQuery analytics...")
    advanced_results = processor.run_advanced_bigquery_analytics()
    if advanced_results:
        print("✅ Advanced analytics completed successfully!")
        processor.generate_advanced_analytics_report(advanced_results)
    else:
        print("⚠️ Advanced analytics encountered issues, but basic processing completed.")
    
    # Save results to BigQuery
    print("\nSaving results back to BigQuery...")
    if processor.save_results_to_bigquery():
        print("✅ Results saved to BigQuery successfully!")
    else:
        print("⚠️ Failed to save to BigQuery, saving to local files...")
        processor.save_results()
    
    print("\n🎉 Batch processing completed successfully!")

>>>>>>> 8435f8c9

if __name__ == "__main__":
    main()<|MERGE_RESOLUTION|>--- conflicted
+++ resolved
@@ -5,12 +5,8 @@
 import json
 from pathlib import Path
 import logging
-<<<<<<< HEAD
-import requests
-=======
 from google.cloud import bigquery
 import os
->>>>>>> 8435f8c9
 
 # Set up logging
 logging.basicConfig(
@@ -26,15 +22,6 @@
 
 class EcommerceBatchProcessor:
     """
-<<<<<<< HEAD
-    Enhanced batch processor for e-commerce analytics
-    Handles daily/historical data processing with ML integration
-    """
-    
-    def __init__(self, data_path='data/OnlineRetail.csv', ml_api_url='http://localhost:5001'):
-        self.data_path = data_path
-        self.ml_api_url = ml_api_url
-=======
     BigQuery-powered batch processor for e-commerce analytics
     Handles daily/historical data processing with robust error handling
     """
@@ -45,23 +32,8 @@
         self.table_id = table_id
         self.table_ref = f"{project_id}.{dataset_id}.{table_id}"
         self.client = None
->>>>>>> 8435f8c9
         self.df = None
         self.processed_metrics = {}
-        self.ml_available = False
-        self.check_ml_availability()
-        
-    def check_ml_availability(self):
-        """Check if ML API is available for predictions"""
-        try:
-            response = requests.get(f"{self.ml_api_url}/health", timeout=3)
-            if response.status_code == 200:
-                self.ml_available = True
-                logger.info("✅ ML API is available for predictions")
-            else:
-                logger.info(f"⚠️ ML API responded with status {response.status_code}")
-        except requests.exceptions.RequestException:
-            logger.info("ℹ️ ML API not available - proceeding without ML predictions")
         
     def initialize_bigquery_client(self):
         """Initialize BigQuery client with authentication"""
@@ -139,44 +111,6 @@
             logger.error(f"Error loading data from BigQuery: {e}")
             return False
     
-<<<<<<< HEAD
-    def get_ml_prediction(self, order_data):
-        """Get ML prediction for an order"""
-        if not self.ml_available:
-            return None
-            
-        try:
-            prediction_request = {
-                'quantity': int(order_data.get('Quantity', 1)),
-                'unit_price': float(order_data.get('UnitPrice', 0)),
-                'hour': int(order_data.get('Hour', 12)),
-                'day_of_week': int(order_data.get('DayOfWeek', 1))
-            }
-            
-            response = requests.post(
-                f"{self.ml_api_url}/predict",
-                json=prediction_request,
-                timeout=3
-            )
-            
-            if response.status_code == 200:
-                result = response.json()
-                return result.get('predicted_revenue', 0)
-            
-        except Exception as e:
-            logger.debug(f"ML prediction failed: {e}")
-            
-        return None
-    
-    def process_daily_metrics(self, target_date=None, include_ml=True, ml_sample_size=50):
-        """
-        Process daily business metrics with optional ML predictions
-        
-        Args:
-            target_date: Date to process (None for most recent)
-            include_ml: Whether to include ML predictions
-            ml_sample_size: Number of orders to sample for ML predictions
-=======
     def load_data_sample_for_testing(self):
         """Load a small sample from BigQuery for testing purposes"""
         logger.info("Loading sample data for testing...")
@@ -186,7 +120,6 @@
         """
         Process daily business metrics from BigQuery data
         If target_date is None, processes the most recent date
->>>>>>> 8435f8c9
         """
         if self.df is None:
             logger.error("Data not loaded. Call load_data_from_bigquery() first.")
@@ -239,80 +172,11 @@
             for country, rev in top_countries.items()
         ]
         
-        # Add ML predictions if available and requested
-        if include_ml and self.ml_available:
-            ml_metrics = self.add_ml_predictions(daily_data, ml_sample_size)
-            metrics.update(ml_metrics)
-        elif include_ml and not self.ml_available:
-            metrics['ml_status'] = 'ML API not available'
-            logger.info("💡 Start ML API with: python src/ml/prediction_api.py")
-        
         self.processed_metrics = metrics
         logger.info(f"Daily metrics processed: {metrics['total_orders']} orders, £{metrics['total_revenue']}")
         
         return metrics
     
-<<<<<<< HEAD
-    def add_ml_predictions(self, daily_data, sample_size=50):
-        """Add ML predictions to daily processing"""
-        logger.info(f"Adding ML predictions (sample size: {sample_size})")
-        
-        # Sample data to avoid overwhelming the API
-        if len(daily_data) > sample_size:
-            sample_data = daily_data.sample(n=sample_size, random_state=42)
-        else:
-            sample_data = daily_data
-        
-        predictions = []
-        successful_predictions = 0
-        
-        for _, row in sample_data.iterrows():
-            order_data = {
-                'Quantity': row['Quantity'],
-                'UnitPrice': row['UnitPrice'],
-                'Hour': row['Hour'],
-                'DayOfWeek': row['DayOfWeek']
-            }
-            
-            predicted_revenue = self.get_ml_prediction(order_data)
-            actual_revenue = row['Revenue']
-            
-            if predicted_revenue is not None:
-                accuracy = (1 - abs(actual_revenue - predicted_revenue) / actual_revenue) * 100 if actual_revenue > 0 else 0
-                predictions.append({
-                    'invoice_no': row['InvoiceNo'],
-                    'actual_revenue': round(actual_revenue, 2),
-                    'predicted_revenue': round(predicted_revenue, 2),
-                    'accuracy': round(accuracy, 2)
-                })
-                successful_predictions += 1
-        
-        # Calculate ML metrics
-        ml_metrics = {}
-        if predictions:
-            total_actual = sum(p['actual_revenue'] for p in predictions)
-            total_predicted = sum(p['predicted_revenue'] for p in predictions)
-            avg_accuracy = sum(p['accuracy'] for p in predictions) / len(predictions)
-            
-            ml_metrics = {
-                'ml_predictions': {
-                    'sample_size': len(sample_data),
-                    'successful_predictions': successful_predictions,
-                    'success_rate': round((successful_predictions / len(sample_data)) * 100, 2),
-                    'avg_accuracy': round(avg_accuracy, 2),
-                    'total_actual_revenue': round(total_actual, 2),
-                    'total_predicted_revenue': round(total_predicted, 2),
-                    'prediction_difference': round(total_predicted - total_actual, 2),
-                    'sample_predictions': predictions[:5]  # Show first 5 for review
-                }
-            }
-            
-            logger.info(f"ML predictions: {successful_predictions}/{len(sample_data)} successful, {avg_accuracy:.1f}% avg accuracy")
-        else:
-            ml_metrics = {'ml_predictions': {'error': 'No successful predictions'}}
-            
-        return ml_metrics
-=======
     def run_advanced_bigquery_analytics(self):
         """Run advanced analytics directly in BigQuery for better performance - FIXED VERSION"""
         if not self.client:
@@ -464,7 +328,6 @@
             import traceback
             logger.error(traceback.format_exc())
             return None
->>>>>>> 8435f8c9
     
     def process_weekly_trends(self):
         """Process weekly trend analysis"""
@@ -631,31 +494,27 @@
             logger.info(f"Customer segmentation saved to {seg_file}")
     
     def generate_daily_report(self):
-        """Generate a comprehensive daily report with ML insights"""
+        """Generate a comprehensive daily report"""
         if not self.processed_metrics:
             logger.error("No processed metrics available. Run process_daily_metrics() first.")
             return
             
         print("\n" + "="*50)
-<<<<<<< HEAD
-        print("🏪 DAILY E-COMMERCE ANALYTICS REPORT")
-=======
         print("DAILY E-COMMERCE ANALYTICS REPORT (BigQuery)")
->>>>>>> 8435f8c9
         print("="*50)
         
         metrics = self.processed_metrics
-        print(f"📅 Date: {metrics['date']}")
-        print(f"💰 Total Revenue: £{metrics['total_revenue']:,}")
-        print(f"📦 Total Orders: {metrics['total_orders']:,}")
-        print(f"👥 Unique Customers: {metrics['unique_customers']:,}")
-        print(f"🛍️  Unique Products: {metrics['unique_products']:,}")
-        print(f"💳 Avg Order Value: £{metrics['avg_order_value']}")
-        print(f"📦 Total Quantity: {metrics['total_quantity']:,}")
-        print(f"🌍 Countries Served: {metrics['countries_served']}")
-        print(f"⏰ Peak Hour: {metrics['peak_hour']:02d}:00 (£{metrics['peak_hour_revenue']})")
-        
-        print(f"\n🏆 TOP PERFORMERS:")
+        print(f"Date: {metrics['date']}")
+        print(f"Total Revenue: £{metrics['total_revenue']:,}")
+        print(f"Total Orders: {metrics['total_orders']:,}")
+        print(f"Unique Customers: {metrics['unique_customers']:,}")
+        print(f"Unique Products: {metrics['unique_products']:,}")
+        print(f"Avg Order Value: £{metrics['avg_order_value']}")
+        print(f"Total Quantity: {metrics['total_quantity']:,}")
+        print(f"Countries Served: {metrics['countries_served']}")
+        print(f"Peak Hour: {metrics['peak_hour']:02d}:00 (£{metrics['peak_hour_revenue']})")
+        
+        print(f"\n TOP PERFORMERS:")
         print("Top Customers:")
         for i, customer in enumerate(metrics['top_customers'], 1):
             print(f"  {i}. Customer {customer['customer_id']}: £{customer['revenue']}")
@@ -667,30 +526,6 @@
         print("Top Countries:")
         for i, country in enumerate(metrics['top_countries'], 1):
             print(f"  {i}. {country['country']}: £{country['revenue']}")
-        
-        # ML Predictions Section
-        if 'ml_predictions' in metrics:
-            ml_data = metrics['ml_predictions']
-            print(f"\n🤖 ML PREDICTION INSIGHTS:")
-            print("-" * 30)
-            
-            if 'error' not in ml_data:
-                print(f"📊 Sample Size: {ml_data['sample_size']} orders")
-                print(f"✅ Success Rate: {ml_data['success_rate']}%")
-                print(f"🎯 Avg Accuracy: {ml_data['avg_accuracy']:.1f}%")
-                print(f"💰 Predicted vs Actual: £{ml_data['total_predicted_revenue']} vs £{ml_data['total_actual_revenue']}")
-                
-                diff = ml_data['prediction_difference']
-                print(f"📈 Prediction Difference: £{diff:+.2f}")
-                
-                if 'sample_predictions' in ml_data:
-                    print(f"\n🔍 Sample Predictions:")
-                    for i, pred in enumerate(ml_data['sample_predictions'][:3], 1):
-                        print(f"  {i}. {pred['invoice_no']}: £{pred['actual_revenue']} → £{pred['predicted_revenue']} ({pred['accuracy']:.1f}% accuracy)")
-            else:
-                print("❌ ML predictions not available")
-        elif 'ml_status' in metrics:
-            print(f"\n🤖 ML STATUS: {metrics['ml_status']}")
         
         print("="*50 + "\n")
 
@@ -737,39 +572,12 @@
 
 
 def main():
-<<<<<<< HEAD
-    """Main batch processing function with enhanced ML integration"""
-    print("🚀 Starting Enhanced E-Commerce Batch Processing...")
-    print("=" * 60)
-=======
     """Main batch processing function with BigQuery integration"""
     print("Starting E-Commerce Batch Processing with BigQuery...")
->>>>>>> 8435f8c9
     
     # Initialize processor
     processor = EcommerceBatchProcessor()
     
-<<<<<<< HEAD
-    # Load data
-    if not processor.load_data():
-        print("❌ Failed to load data. Exiting.")
-        return
-    
-    # Process daily metrics with ML integration
-    print("\n📊 Processing daily metrics with ML integration...")
-    metrics = processor.process_daily_metrics(include_ml=True, ml_sample_size=50)
-    
-    if metrics:
-        processor.generate_daily_report()
-    
-    # Save all results
-    print("\n💾 Saving results...")
-    processor.save_results()
-    
-    print("\n✅ Enhanced batch processing completed successfully!")
-    print("📁 Check data/processed/ for output files")
-    print("📋 Check docs/batch_processing.log for detailed logs")
-=======
     # Initialize BigQuery client
     if not processor.initialize_bigquery_client():
         print("Failed to initialize BigQuery client. Exiting.")
@@ -811,7 +619,6 @@
     
     print("\n🎉 Batch processing completed successfully!")
 
->>>>>>> 8435f8c9
 
 if __name__ == "__main__":
     main()